--- conflicted
+++ resolved
@@ -9,10 +9,7 @@
 var LogLevels = ConsoleLogger.LogLevels;
 var ware = require('ware');
 var pro_features = require('./Pro.js');
-<<<<<<< HEAD
-=======
 var stats_service = require('./Stats.js');
->>>>>>> 1160cc5e
 
 function Botkit(configuration) {
     var botkit = {
@@ -1036,11 +1033,8 @@
 
     // upgrade botkit with optional pro features!
     pro_features(botkit);
-<<<<<<< HEAD
-=======
     // enable stats service
     //stats_service(botkit);
->>>>>>> 1160cc5e
 
     return botkit;
 }
