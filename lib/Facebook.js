var Botkit = require(__dirname + '/CoreBot.js');
var request = require('request');
var express = require('express');
var bodyParser = require('body-parser');

function Facebookbot(configuration) {

    // Create a core botkit bot
    var facebook_botkit = Botkit(configuration || {});

    if (facebook_botkit.config.require_delivery) {

        facebook_botkit.on('message_delivered', function(bot, message) {

            // get list of mids in this message
            for (var m = 0; m < message.delivery.mids.length; m++) {
                var mid = message.delivery.mids[m];

                // loop through all active conversations this bot is having
                // and mark messages in conversations as delivered = true
                bot.findConversation(message, function(convo) {
                    if (convo) {
                        for (var s = 0; s < convo.sent.length; s++) {
                            if (convo.sent[s].sent_timestamp <= message.delivery.watermark ||
                                (convo.sent[s].api_response && convo.sent[s].api_response.mid == mid)) {
                                convo.sent[s].delivered = true;
                            }
                        }
                    }
                });
            }

        });

    }




    // customize the bot definition, which will be used when new connections
    // spawn!
    facebook_botkit.defineBot(function(botkit, config) {

        var bot = {
            type: 'fb',
            botkit: botkit,
            config: config || {},
            utterances: botkit.utterances,
        };

        bot.startConversation = function(message, cb) {
            botkit.startConversation(this, message, cb);
        };

        bot.createConversation = function(message, cb) {
            botkit.createConversation(this, message, cb);
        };


        bot.send = function(message, cb) {

            var facebook_message = {
                recipient: {},
                message: message.sender_action ? undefined : {}
            };

            if (typeof(message.channel) == 'string' && message.channel.match(/\+\d+\(\d\d\d\)\d\d\d\-\d\d\d\d/)) {
                facebook_message.recipient.phone_number = message.channel;
            } else {
                facebook_message.recipient.id = message.channel;
            }

            if (!message.sender_action) {
                if (message.text) {
                    facebook_message.message.text = message.text;
                }

                if (message.attachment) {
                    facebook_message.message.attachment = message.attachment;
                }

                if (message.sticker_id) {
                    facebook_message.message.sticker_id = message.sticker_id;
                }

                if (message.quick_replies) {

                    // sanitize the length of the title to maximum of 20 chars
                    var titleLimit = function(title) {
                        if (title.length > 20) {
                            var newTitle = title.substring(0, 16) + '...';
                            return newTitle;
                        } else {
                            return title;
                        }
                    };

                    facebook_message.message.quick_replies = message.quick_replies.map(function(item) {
                        return {
                            content_type: item.content_type || 'text',
                            title: titleLimit(item.title),
                            payload: item.payload,
                            image_url: item.image_url,
                        };
                    });
                }
            } else {
                facebook_message.sender_action = message.sender_action;
            }

            if (message.sender_action) {
                facebook_message.sender_action = message.sender_action;
            }

            if (message.notification_type) {
                facebook_message.notification_type = message.notification_type;
            }

            //Add Access Token to outgoing request
            facebook_message.access_token = configuration.access_token;

            request({
                method: 'POST',
                json: true,
                headers: {
                    'content-type': 'application/json',
                },
                body: facebook_message,
                uri: 'https://graph.facebook.com/v2.6/me/messages'
            },
                function(err, res, body) {


                    if (err) {
                        botkit.debug('WEBHOOK ERROR', err);
                        return cb && cb(err);
                    }

                    if (body.error) {
                        botkit.debug('API ERROR', body.error);
                        return cb && cb(body.error.message);
                    }

                    botkit.debug('WEBHOOK SUCCESS', body);
                    cb && cb(null, body);
                });
        };

        bot.startTyping = function(src, cb) {
            var msg = {};
            msg.channel = src.channel;
            msg.sender_action = 'typing_on';
            bot.say(msg, cb);
        };

        bot.stopTyping = function(src, cb) {
            var msg = {};
            msg.channel = src.channel;
            msg.sender_action = 'typing_off';
            bot.say(msg, cb);
        };

        bot.replyWithTyping = function(src, resp, cb) {
            var text;

            if (typeof(resp) == 'string') {
                text = resp;
            } else {
                text = resp.text;
            }

            var avgWPM = 85;
            var avgCPM = avgWPM * 7;

            var typingLength = Math.min(Math.floor(text.length / (avgCPM / 60)) * 1000, 5000);

            bot.startTyping(src, function(err) {
                if (err) console.log(err);
                setTimeout(function() {
                    bot.reply(src, resp, cb);
                }, typingLength);
            });

        };


        bot.reply = function(src, resp, cb) {
            var msg = {};

            if (typeof(resp) == 'string') {
                msg.text = resp;
            } else {
                msg = resp;
            }

            msg.channel = src.channel;

            bot.say(msg, cb);
        };

        bot.findConversation = function(message, cb) {
            botkit.debug('CUSTOM FIND CONVO', message.user, message.channel);
            for (var t = 0; t < botkit.tasks.length; t++) {
                for (var c = 0; c < botkit.tasks[t].convos.length; c++) {
                    if (
                        botkit.tasks[t].convos[c].isActive() &&
                        botkit.tasks[t].convos[c].source_message.user == message.user
                    ) {
                        botkit.debug('FOUND EXISTING CONVO!');
                        cb(botkit.tasks[t].convos[c]);
                        return;
                    }
                }
            }

            cb();
        };
<<<<<<< HEAD

        // Setup a handler to set the payload for Get Started button
        bot.setGetStartedPayload = function(get_started_payload, cb) {
            get_started_message = {
                "setting_type":"call_to_actions",
                "thread_state":"new_thread",
                "call_to_actions":[
                  {
                    "payload": get_started_payload
                  }
                ],
                "access_token": configuration.access_token
            }

            request({
                method: 'POST',
                json: true,
                headers: {
                    'content-type': 'application/json',
                },
                body: get_started_message,
                uri: 'https://graph.facebook.com/v2.6/me/thread_settings'
            },
                    function(err, res, body) {


                        if (err) {
                            botkit.debug('WEBHOOK ERROR', err);
                            return cb && cb(err);
                        }

                        if (body.error) {
                            botkit.debug('API ERROR', body.error);
                            return cb && cb(body.error.message);
                        }

                        botkit.debug('WEBHOOK SUCCESS', body);
                        cb && cb(null, body);
                    });
        }

        // Setup a handler to delete the payload for Get Started button
        bot.deleteGetStartedPayload = function(cb) {
                    delete_get_started_message = {
                        "setting_type":"call_to_actions",
                        "thread_state":"new_thread",
                        "access_token": configuration.access_token
                    }

                    request({
                        method: 'DELETE',
                        json: true,
                        headers: {
                            'content-type': 'application/json',
                        },
                        body: delete_get_started_message,
                        uri: 'https://graph.facebook.com/v2.6/me/thread_settings'
                    },
                            function(err, res, body) {
                                if (err) {
                                    botkit.debug('WEBHOOK ERROR', err);
                                    return cb && cb(err);
                                }

                                if (body.error) {
                                    botkit.debug('API ERROR', body.error);
                                    return cb && cb(body.error.message);
                                }

                                botkit.debug('WEBHOOK SUCCESS', body);
                                cb && cb(null, body);
                            });
        }

=======

>>>>>>> bf2a10ed
        return bot;
    });

    // set up a web route for receiving outgoing webhooks and/or slash commands

    facebook_botkit.createWebhookEndpoints = function(webserver, bot, cb) {

        facebook_botkit.log(
            '** Serving webhook endpoints for Messenger Platform at: ' +
            'http://' + facebook_botkit.config.hostname + ':' + facebook_botkit.config.port + '/facebook/receive');
        webserver.post('/facebook/receive', function(req, res) {
            facebook_botkit.debug('GOT A MESSAGE HOOK');
<<<<<<< HEAD
=======
            var obj = req.body;
            if (obj.entry) {
                for (var e = 0; e < obj.entry.length; e++) {
                    for (var m = 0; m < obj.entry[e].messaging.length; m++) {
                        var facebook_message = obj.entry[e].messaging[m];
                        if (facebook_message.message) {
                            var message = {
                                text: facebook_message.message.text,
                                user: facebook_message.sender.id,
                                channel: facebook_message.sender.id,
                                timestamp: facebook_message.timestamp,
                                seq: facebook_message.message.seq,
                                is_echo: facebook_message.message.is_echo,
                                mid: facebook_message.message.mid,
                                sticker_id: facebook_message.message.sticker_id,
                                attachments: facebook_message.message.attachments,
                                quick_reply: facebook_message.message.quick_reply,
                                type: 'user_message',
                            };

                            facebook_botkit.receiveMessage(bot, message);
                        } else if (facebook_message.postback) {

                            // trigger BOTH a facebook_postback event
                            // and a normal message received event.
                            // this allows developers to receive postbacks as part of a conversation.
                            var message = {
                                text: facebook_message.postback.payload,
                                payload: facebook_message.postback.payload,
                                user: facebook_message.sender.id,
                                channel: facebook_message.sender.id,
                                timestamp: facebook_message.timestamp,
                            };

                            facebook_botkit.trigger('facebook_postback', [bot, message]);

                            if (facebook_botkit.config.receive_via_postback) {
                                var message = {
                                    text: facebook_message.postback.payload,
                                    user: facebook_message.sender.id,
                                    channel: facebook_message.sender.id,
                                    timestamp: facebook_message.timestamp,
                                    type: 'facebook_postback',
                                };

                                facebook_botkit.receiveMessage(bot, message);
                            }

                        } else if (facebook_message.optin) {

                            var message = {
                                optin: facebook_message.optin,
                                user: facebook_message.sender.id,
                                channel: facebook_message.sender.id,
                                timestamp: facebook_message.timestamp,
                            };

                            facebook_botkit.trigger('facebook_optin', [bot, message]);
                        } else if (facebook_message.delivery) {

                            var message = {
                                delivery: facebook_message.delivery,
                                user: facebook_message.sender.id,
                                channel: facebook_message.sender.id,
                            };

                            facebook_botkit.trigger('message_delivered', [bot, message]);
                        } else if (facebook_message.read) {

                            var message = {
                                read: facebook_message.read,
                                user: facebook_message.sender.id,
                                channel: facebook_message.sender.id,
                                timestamp: facebook_message.timestamp,
                            };

                            facebook_botkit.trigger('message_read', [bot, message]);
                        } else if (facebook_message.referral) {
                            var message = {
                                user: facebook_message.sender.id,
                                channel: facebook_message.sender.id,
                                timestamp: facebook_message.timestamp,
                                referral: facebook_message.referral,
                            };

                            facebook_botkit.trigger('facebook_referral', [bot, message]);
                        }  else {
                            facebook_botkit.log('Got an unexpected message from Facebook: ', facebook_message);
                        }
                    }
                }
            }
>>>>>>> bf2a10ed
            res.send('ok');
            facebook_botkit.handleWebhookPayload(req, res, bot);
        });

        webserver.get('/facebook/receive', function(req, res) {
            if (req.query['hub.mode'] == 'subscribe') {
                if (req.query['hub.verify_token'] == configuration.verify_token) {
                    res.send(req.query['hub.challenge']);
                } else {
                    res.send('OK');
                }
            }
        });

        if (cb) {
            cb();
        }

        return facebook_botkit;
    };

    facebook_botkit.handleWebhookPayload = function(req, res, bot) {

        var obj = req.body;
        if (obj.entry) {
            for (var e = 0; e < obj.entry.length; e++) {
                for (var m = 0; m < obj.entry[e].messaging.length; m++) {
                    var facebook_message = obj.entry[e].messaging[m];
                    if (facebook_message.message) {
                        var message = {
                            text: facebook_message.message.text,
                            user: facebook_message.sender.id,
                            channel: facebook_message.sender.id,
                            timestamp: facebook_message.timestamp,
                            seq: facebook_message.message.seq,
                            is_echo: facebook_message.message.is_echo,
                            mid: facebook_message.message.mid,
                            sticker_id: facebook_message.message.sticker_id,
                            attachments: facebook_message.message.attachments,
                            quick_reply: facebook_message.message.quick_reply,
                            type: 'user_message',
                        };

                        facebook_botkit.receiveMessage(bot, message);
                    } else if (facebook_message.postback) {

                        // trigger BOTH a facebook_postback event
                        // and a normal message received event.
                        // this allows developers to receive postbacks as part of a conversation.
                        var message = {
                            payload: facebook_message.postback.payload,
                            user: facebook_message.sender.id,
                            channel: facebook_message.sender.id,
                            timestamp: facebook_message.timestamp,
                        };

                        facebook_botkit.trigger('facebook_postback', [bot, message]);

                        var message = {
                            text: facebook_message.postback.payload,
                            user: facebook_message.sender.id,
                            channel: facebook_message.sender.id,
                            timestamp: facebook_message.timestamp,
                            type: 'facebook_postback',
                        };

                        facebook_botkit.receiveMessage(bot, message);

                    } else if (facebook_message.optin) {

                        var message = {
                            optin: facebook_message.optin,
                            user: facebook_message.sender.id,
                            channel: facebook_message.sender.id,
                            timestamp: facebook_message.timestamp,
                        };

                        facebook_botkit.trigger('facebook_optin', [bot, message]);
                    } else if (facebook_message.delivery) {

                        var message = {
                            optin: facebook_message.delivery,
                            user: facebook_message.sender.id,
                            channel: facebook_message.sender.id,
                            timestamp: facebook_message.timestamp,
                        };

                        facebook_botkit.trigger('message_delivered', [bot, message]);
                    } else if (facebook_message.read) {

                        var message = {
                            optin: facebook_message.read,
                            user: facebook_message.sender.id,
                            channel: facebook_message.sender.id,
                            timestamp: facebook_message.timestamp,
                        };

                        facebook_botkit.trigger('message_read', [bot, message]);
                    } else if (facebook_message.referral) {
                      var message = {
                          user: facebook_message.sender.id,
                          channel: facebook_message.sender.id,
                          timestamp: facebook_message.timestamp,
                          referral: facebook_message.referral,
                      };

                      facebook_botkit.trigger('facebook_referral', [bot, message]);
                    }  else {
                        facebook_botkit.log('Got an unexpected message from Facebook: ', facebook_message);
                    }
                }
            }
        }
    }

    facebook_botkit.setupWebserver = function(port, cb) {

        if (!port) {
            throw new Error('Cannot start webserver without a port');
        }

        var static_dir =  __dirname + '/public';

        if (facebook_botkit.config && facebook_botkit.config.webserver && facebook_botkit.config.webserver.static_dir)
            static_dir = facebook_botkit.config.webserver.static_dir;

        facebook_botkit.config.port = port;

        facebook_botkit.webserver = express();
        facebook_botkit.webserver.use(bodyParser.json());
        facebook_botkit.webserver.use(bodyParser.urlencoded({ extended: true }));
        facebook_botkit.webserver.use(express.static(static_dir));

        var server = facebook_botkit.webserver.listen(
            facebook_botkit.config.port,
            facebook_botkit.config.hostname,
            function() {
                facebook_botkit.log('** Starting webserver on port ' +
                    facebook_botkit.config.port);
                if (cb) { cb(null, facebook_botkit.webserver); }
            });


        request.post('https://graph.facebook.com/me/subscribed_apps?access_token=' + configuration.access_token,
            function(err, res, body) {
                if (err) {
                    facebook_botkit.log('Could not subscribe to page messages');
                } else {
                    facebook_botkit.debug('Successfully subscribed to Facebook events:', body);
                    facebook_botkit.startTicking();
                }
            });

        return facebook_botkit;

    };

    facebook_botkit.api = {
        'thread_settings': {
            greeting: function(greeting) {
                var message = {
                    'setting_type': 'greeting',
                    'greeting': {
                        'text': greeting
                    }
                };
                facebook_botkit.api.thread_settings.postAPI(message);
            },
            delete_greeting: function() {
                var message = {
                    'setting_type': 'greeting',
                };
                facebook_botkit.api.thread_settings.deleteAPI(message);
            },
            get_started: function(payload) {
                var message = {
                    'setting_type': 'call_to_actions',
                    'thread_state': 'new_thread',
                    'call_to_actions':
                        [
                            {
                                'payload': payload
                            }
                        ]
                };
                facebook_botkit.api.thread_settings.postAPI(message);
            },
            delete_get_started: function() {
                var message = {
                    'setting_type': 'call_to_actions',
                    'thread_state': 'new_thread',
                };
                facebook_botkit.api.thread_settings.deleteAPI(message);
            },
            menu: function(payload) {
                var message = {
                    'setting_type': 'call_to_actions',
                    'thread_state': 'existing_thread',
                    'call_to_actions': payload
                };
                facebook_botkit.api.thread_settings.postAPI(message);
            },
            delete_menu: function() {
                var message = {
                    'setting_type': 'call_to_actions',
                    'thread_state': 'existing_thread',
                };
                facebook_botkit.api.thread_settings.deleteAPI(message);
            },
            postAPI: function(message) {
                request.post('https://graph.facebook.com/v2.6/me/thread_settings?access_token=' + configuration.access_token,
                    {form: message},
                    function(err, res, body) {
                        if (err) {
                            facebook_botkit.log('Could not configure thread settings');
                        } else {

                            var results = null;
                            try {
                                results = JSON.parse(body);
                            } catch (err) {
                                facebook_botkit.log('ERROR in thread_settings API call: Could not parse JSON', err, body);
                            }

                            if (results) {
                                if (results.error) {
                                    facebook_botkit.log('ERROR in thread_settings API call: ', results.error.message);
                                } else {
                                    facebook_botkit.debug('Successfully configured thread settings', body);
                                }
                            }

                        }
                    });
            },
            deleteAPI: function(message) {
                request.delete('https://graph.facebook.com/v2.6/me/thread_settings?access_token=' + configuration.access_token,
                    {form: message},
                    function(err, res, body) {
                        if (err) {
                            facebook_botkit.log('Could not configure thread settings');
                        } else {
                            facebook_botkit.debug('Successfully configured thread settings', message);
                        }
                    });
            }
        }
    };

    return facebook_botkit;
};

module.exports = Facebookbot;<|MERGE_RESOLUTION|>--- conflicted
+++ resolved
@@ -215,84 +215,6 @@
 
             cb();
         };
-<<<<<<< HEAD
-
-        // Setup a handler to set the payload for Get Started button
-        bot.setGetStartedPayload = function(get_started_payload, cb) {
-            get_started_message = {
-                "setting_type":"call_to_actions",
-                "thread_state":"new_thread",
-                "call_to_actions":[
-                  {
-                    "payload": get_started_payload
-                  }
-                ],
-                "access_token": configuration.access_token
-            }
-
-            request({
-                method: 'POST',
-                json: true,
-                headers: {
-                    'content-type': 'application/json',
-                },
-                body: get_started_message,
-                uri: 'https://graph.facebook.com/v2.6/me/thread_settings'
-            },
-                    function(err, res, body) {
-
-
-                        if (err) {
-                            botkit.debug('WEBHOOK ERROR', err);
-                            return cb && cb(err);
-                        }
-
-                        if (body.error) {
-                            botkit.debug('API ERROR', body.error);
-                            return cb && cb(body.error.message);
-                        }
-
-                        botkit.debug('WEBHOOK SUCCESS', body);
-                        cb && cb(null, body);
-                    });
-        }
-
-        // Setup a handler to delete the payload for Get Started button
-        bot.deleteGetStartedPayload = function(cb) {
-                    delete_get_started_message = {
-                        "setting_type":"call_to_actions",
-                        "thread_state":"new_thread",
-                        "access_token": configuration.access_token
-                    }
-
-                    request({
-                        method: 'DELETE',
-                        json: true,
-                        headers: {
-                            'content-type': 'application/json',
-                        },
-                        body: delete_get_started_message,
-                        uri: 'https://graph.facebook.com/v2.6/me/thread_settings'
-                    },
-                            function(err, res, body) {
-                                if (err) {
-                                    botkit.debug('WEBHOOK ERROR', err);
-                                    return cb && cb(err);
-                                }
-
-                                if (body.error) {
-                                    botkit.debug('API ERROR', body.error);
-                                    return cb && cb(body.error.message);
-                                }
-
-                                botkit.debug('WEBHOOK SUCCESS', body);
-                                cb && cb(null, body);
-                            });
-        }
-
-=======
-
->>>>>>> bf2a10ed
         return bot;
     });
 
@@ -304,102 +226,6 @@
             '** Serving webhook endpoints for Messenger Platform at: ' +
             'http://' + facebook_botkit.config.hostname + ':' + facebook_botkit.config.port + '/facebook/receive');
         webserver.post('/facebook/receive', function(req, res) {
-            facebook_botkit.debug('GOT A MESSAGE HOOK');
-<<<<<<< HEAD
-=======
-            var obj = req.body;
-            if (obj.entry) {
-                for (var e = 0; e < obj.entry.length; e++) {
-                    for (var m = 0; m < obj.entry[e].messaging.length; m++) {
-                        var facebook_message = obj.entry[e].messaging[m];
-                        if (facebook_message.message) {
-                            var message = {
-                                text: facebook_message.message.text,
-                                user: facebook_message.sender.id,
-                                channel: facebook_message.sender.id,
-                                timestamp: facebook_message.timestamp,
-                                seq: facebook_message.message.seq,
-                                is_echo: facebook_message.message.is_echo,
-                                mid: facebook_message.message.mid,
-                                sticker_id: facebook_message.message.sticker_id,
-                                attachments: facebook_message.message.attachments,
-                                quick_reply: facebook_message.message.quick_reply,
-                                type: 'user_message',
-                            };
-
-                            facebook_botkit.receiveMessage(bot, message);
-                        } else if (facebook_message.postback) {
-
-                            // trigger BOTH a facebook_postback event
-                            // and a normal message received event.
-                            // this allows developers to receive postbacks as part of a conversation.
-                            var message = {
-                                text: facebook_message.postback.payload,
-                                payload: facebook_message.postback.payload,
-                                user: facebook_message.sender.id,
-                                channel: facebook_message.sender.id,
-                                timestamp: facebook_message.timestamp,
-                            };
-
-                            facebook_botkit.trigger('facebook_postback', [bot, message]);
-
-                            if (facebook_botkit.config.receive_via_postback) {
-                                var message = {
-                                    text: facebook_message.postback.payload,
-                                    user: facebook_message.sender.id,
-                                    channel: facebook_message.sender.id,
-                                    timestamp: facebook_message.timestamp,
-                                    type: 'facebook_postback',
-                                };
-
-                                facebook_botkit.receiveMessage(bot, message);
-                            }
-
-                        } else if (facebook_message.optin) {
-
-                            var message = {
-                                optin: facebook_message.optin,
-                                user: facebook_message.sender.id,
-                                channel: facebook_message.sender.id,
-                                timestamp: facebook_message.timestamp,
-                            };
-
-                            facebook_botkit.trigger('facebook_optin', [bot, message]);
-                        } else if (facebook_message.delivery) {
-
-                            var message = {
-                                delivery: facebook_message.delivery,
-                                user: facebook_message.sender.id,
-                                channel: facebook_message.sender.id,
-                            };
-
-                            facebook_botkit.trigger('message_delivered', [bot, message]);
-                        } else if (facebook_message.read) {
-
-                            var message = {
-                                read: facebook_message.read,
-                                user: facebook_message.sender.id,
-                                channel: facebook_message.sender.id,
-                                timestamp: facebook_message.timestamp,
-                            };
-
-                            facebook_botkit.trigger('message_read', [bot, message]);
-                        } else if (facebook_message.referral) {
-                            var message = {
-                                user: facebook_message.sender.id,
-                                channel: facebook_message.sender.id,
-                                timestamp: facebook_message.timestamp,
-                                referral: facebook_message.referral,
-                            };
-
-                            facebook_botkit.trigger('facebook_referral', [bot, message]);
-                        }  else {
-                            facebook_botkit.log('Got an unexpected message from Facebook: ', facebook_message);
-                        }
-                    }
-                }
-            }
->>>>>>> bf2a10ed
             res.send('ok');
             facebook_botkit.handleWebhookPayload(req, res, bot);
         });
