import { BotFrameworkAdapter, MemoryStorage, ConversationState, BotAdapter, Storage, ConversationReference, TurnContext, Activity } from 'botbuilder';
import { DialogContext, DialogSet, DialogTurnStatus } from 'botbuilder-dialogs';
import { BotkitCMSHelper } from './cms';
import { BotkitPluginLoader, BotkitPlugin } from './plugin_loader';
import { BotWorker } from './botworker';
import * as http from 'http'
import * as express from 'express';
import * as bodyParser from 'body-parser';
import * as hbs from 'hbs';

import * as ware from 'ware';
import * as fs from 'fs';

const debug = require('debug')('botkit');
import { FixedBotFrameworkAdapter } from './FixedBotFrameworkAdapter';

export interface BotkitConfiguration {
    debug?: Boolean;
    webhook_uri?: string;
    adapter?: BotFrameworkAdapter;
    adapterConfig?: {[key: string]: any}; // object with stuff in it
    cms?: {[key: string]: any};
    webserver?: any;
    storage?: Storage
    authFunction?: (req, res, next) => void; 
}

export interface BotkitMessage {
    type: string;
    text?: string;
    user: string;
    channel: string;
    reference: ConversationReference;
    incoming_message: {[key: string]: any};
}

export class Botkit {

    private _config: BotkitConfiguration;
    private _events: {
        [key: string]: { (bot: BotWorker, event: any): Promise<boolean> }[]
    } = {};

    private _triggers: {
        [key: string]: { 
            pattern: string;
            handler: (bot: BotWorker, message: BotkitMessage) => Promise<any>;
        }[]
    } = {};

<<<<<<< HEAD
    public conversationState: ConversationState;
=======
    private _interrupts: {
        [key: string]: { 
            pattern: string;
            handler: (bot: BotWorker, message: BotkitMessage) => Promise<any>;
        }[]
    } = {};

    private conversationState: ConversationState;
>>>>>>> 773c1db5

    private _deps: {};
    private _bootCompleteHandlers: { (): void }[];

    public cms: BotkitCMSHelper; // access to the botkit cms helper

    public version: string = require('../package.json').version;

    public middleware = {
        spawn: new ware(),
        ingest: new ware(),
        send: new ware(),
        receive: new ware(),
    }

    public storage: Storage;
    public webserver: any;
    public http: any;
    public adapter: any; // TODO: this should be BotAdapter, but missing adapter.processActivity causes errors
    public dialogSet: DialogSet;
    public plugins: BotkitPluginLoader;

    public PATH: string;

    public booted: boolean;

    /* 
     * Create a new Botkit instance
     */
    constructor(config) {
        
        // Set the path where Botkit's core lib is found.
        this.PATH = __dirname;

        this._config = {
            debug: false,
            webhook_uri: '/botframework/receive',
            ...config
        }

        // The _deps object contains references to dependencies that may take time to load and be ready.
        // new _deps are defined in the constructor.
        // when all _deps are true, the controller.ready function runs and executes all functions in order.
        this._deps = {};
        this._bootCompleteHandlers = [];
        this.booted = false;
        this.addDep('booted');

        debug('Booting Botkit ', this.version);

        if (!this._config.storage) {
            // Set up temporary storage for dialog state.
            this.storage = new MemoryStorage();
            console.warn('** Your bot is using memory storage and will forget everything when it reboots!');
            console.warn('** To preserve dialog state, specify a storage adapter in your Botkit config:');
            console.warn('** const controller = new Botkit({storage: myStorageAdapter});');
        } else {
            this.storage = this._config.storage;
        }

        this.conversationState = new ConversationState(this.storage);

        // TODO: dialogState propertyname should maybe be settable to avoid collision
        const dialogState = this.conversationState.createProperty('dialogState');

        this.dialogSet = new DialogSet(dialogState);

        if (!this._config.webserver) {
            // Create HTTP server
            this.addDep('webserver');

            this.webserver = express(); 
            this.webserver.use(bodyParser.json());
            this.webserver.use(bodyParser.urlencoded({ extended: true }));

            this.http = http.createServer(this.webserver);


            hbs.registerPartials(this.PATH + '/../views/partials');
            hbs.localsAsTemplateData(this.webserver);
            // hbs.handlebars.registerHelper('raw-helper', function(options) {
            //     return options.fn();
            // });

            // From https://stackoverflow.com/questions/10232574/handlebars-js-parse-object-instead-of-object-object
            hbs.registerHelper('json', function(context) {
                return JSON.stringify(context);
            });

            this.webserver.set('views', this.PATH + '/../views')
            this.webserver.set('view engine', 'hbs');
            this.webserver.use(express.static(__dirname + '/../public'));

            if (this._config.authFunction) {
                // make sure calls to anything in /admin/ is passed through a validation function
                this.webserver.use((req, res, next) => {
                    if (req.url.match(/^\/admin/)) {
                        // console.log('CALL AUTH FUNCTION');
                        this._config.authFunction(req, res, next);
                    } else {
                        next();
                    }
                });
            } else {
                console.warn('No authFunction specified! Web routes will be disabled.');
            }

            this.http.listen(process.env.port || process.env.PORT || 3000, () => {
                debug(`Webhook Endpoint online:  ${ this.webserver.url }${ this._config.webhook_uri }`);
                this.completeDep('webserver');
            });
        } else {
            this.webserver = this._config.webserver;
        }

        if (!this._config.adapter) {
            const adapterConfig = {...this._config.adapterConfig};
            debug('Configuring BotFrameworkAdapter:', adapterConfig);
            this.adapter = new FixedBotFrameworkAdapter(adapterConfig);
        } else {
            debug('Using pre-configured adapter.');
            this.adapter = this._config.adapter;
        }

        if (this._config.cms && this._config.cms.cms_uri && this._config.cms.token) {
            this.cms = new BotkitCMSHelper(this, this._config.cms);
        }

        this.configureWebhookEndpoint();

        this.plugins = new BotkitPluginLoader(this);

        // MAGIC: Treat the adapter as a botkit plugin
        // which allows them to be carry their own platform-specific behaviors
        this.plugins.use(this.adapter);

        this.completeDep('booted');
    }

    public getConfig(key?: string) {
        if (key) {
            return this._config[key];
        } else {
            return this._config;
        }
    }

    public addDep(name) {
        debug(`Waiting for ${ name }`);
        this._deps[name] = false;
    }

    public completeDep(name) {
        debug(`${ name } ready`);

        this._deps[name] = true;
        
        for (let key in this._deps) {
            if (this._deps[key] === false) {
                return false;
            }
        }

        // everything is done!
        this.signalBootComplete();

    }

    private signalBootComplete() {
        this.booted = true;
        for (let h = 0; h < this._bootCompleteHandlers.length; h++) {
            let handler = this._bootCompleteHandlers[h];
            handler.call(this);
        }
    }

    private ready(handler) {
        if (this.booted) {
            handler.call(this);
        } else {
            this._bootCompleteHandlers.push(handler);
        }
    }

    /*
     * Set up a web endpoint to receive incoming messages,
     * pass them through a normalization process, and then ingest them for processing.
     */
    private configureWebhookEndpoint(): void {
        this.webserver.post(this._config.webhook_uri, (req, res) => {
            // Allow the Botbuilder middleware to fire.
            // this middleware is responsible for turning the incoming payload into a BotBuilder Activity
            // which we can then use to turn into a BotkitMessage
<<<<<<< HEAD
            this.adapter.processActivity(req, res, async (turnContext) => {

                const dialogContext = await this.dialogSet.createContext(turnContext);

                console.log('GOT DIALOG CONTEXT', JSON.stringify(dialogContext.stack, null, 2));

                // Continue dialog if one is present
                const dialog_results = await dialogContext.continueDialog();
                if (dialog_results.status === DialogTurnStatus.empty) {

                    // TODO: What do we pass in to spawn?
                    const bot = await this.spawn(dialogContext);

                    // Turn this turnContext into a botkit message.
                    const message = {
                        type: turnContext.activity.type,
                        incoming_message: turnContext.activity,
                        context: turnContext,
                        user: turnContext.activity.from.id,
                        text: turnContext.activity.text,
                        channel: turnContext.activity.conversation.id,
                        reference: TurnContext.getConversationReference(turnContext.activity),
                    } as BotkitMessage;
=======
            this.adapter.processActivity(req, res, this.handleTurn);
        });
    }
>>>>>>> 773c1db5

    public async handleTurn(turnContext): Promise<any> {
        console.log('HANDLE TURN!');
        const dialogContext = await this.dialogSet.createContext(turnContext);

        const bot = await this.spawn(dialogContext);

        // Turn this turnContext into a Botkit message.
        const message = {
            type: turnContext.activity.type,
            incoming_message: turnContext.activity,
            context: turnContext,
            user: turnContext.activity.from.id,
            text: turnContext.activity.text,
            channel: turnContext.activity.conversation.id,
            reference: TurnContext.getConversationReference(turnContext.activity),
        } as BotkitMessage;

        const interrupt_results = await this.listenForInterrupts(bot, message);

        console.log('resulst of interrupts', interrupt_results);
        if (interrupt_results === false) {
            // Continue dialog if one is present
            const dialog_results = await dialogContext.continueDialog();
            if (dialog_results.status === DialogTurnStatus.empty) {
                await this.ingest(bot, message);
            }
        }

<<<<<<< HEAD
                // make sure changes to the state get persisted after the turn is over.
                console.log('END OF TURN SAVE CHANGES');
                await this.conversationState.saveChanges(turnContext);
                
            });
        });
=======
        // console.log('SAVING STATE');
        // make sure changes to the state get persisted after the turn is over.
        await this.conversationState.saveChanges(turnContext);
        
>>>>>>> 773c1db5
    }

    public async saveState(bot) {
        console.log('SAVING STATE');
        await this.conversationState.saveChanges(bot._config.context);
    }

    public async ingest(bot: BotWorker, message: BotkitMessage): Promise<any> {
        return new Promise((resolve, reject) => {
            this.middleware.ingest.run(bot, message, async (err, bot, message) => {
                if (err) {
                    reject(err);
                } else {

                    const listen_results = await this.listenForTriggers(bot, message);

                    if (listen_results !== false) {
                        resolve(listen_results);
                    } else {
                        this.middleware.receive.run(bot, message, async(err, bot, message) => {
                            if (err)  { 
                                return reject(err); 
                            }

                            // Trigger event handlers
                            const trigger_results = await this.trigger(message.type, bot, message);

                            resolve(trigger_results);
                        });
                    }
                }
            });
        });
    }

    private async listenForTriggers(bot: BotWorker, message: BotkitMessage): Promise<any> {
        if (this._triggers[message.type]) {
            const triggers = this._triggers[message.type];
            for (var t = 0; t < triggers.length; t++) {
                const test_results = await this.testTrigger(triggers[t], message);
                if (test_results) {
                    debug('Heard pattern: ', triggers[t].pattern);
                    const trigger_results = await triggers[t].handler.call(this, bot, message);
                    return trigger_results;
                }
            }

            // nothing has triggered...return false
            return false;
        } else {
            return false;
        }
    }

    private async listenForInterrupts(bot: BotWorker, message: BotkitMessage): Promise<any> {
        if (this._interrupts[message.type]) {
            const triggers = this._interrupts[message.type];
            for (var t = 0; t < triggers.length; t++) {
                const test_results = await this.testTrigger(triggers[t], message);
                if (test_results) {
                    debug('Heard interruption: ', triggers[t].pattern);
                    const trigger_results = await triggers[t].handler.call(this, bot, message);
                    return trigger_results;
                }
            }

            // nothing has triggered...return false
            return false;
        } else {
            return false;
        }
    }


    private async testTrigger(trigger: any, message: BotkitMessage): Promise<boolean> {
        // TODO: handle for different types of triggers in the future.
        const test = new RegExp(trigger.pattern,'i');
        if (message.text && message.text.match(test)) {
            return true;
        }

        return false;
    }

    /* 
     * hears()
     * instruct your bot to listen for a pattern, and do something when that pattern is heard.
     **/
    public hears(patterns: string | string[], events: string | string[], handler: (bot: BotWorker, message: BotkitMessage) => Promise<boolean>) {

        if (!Array.isArray(patterns)) {
            patterns = [patterns];
        }

        if (!Array.isArray(events)) {
            events = events.split(/\s+\,\s+/);
        }

        for (var p = 0; p < patterns.length; p++) {
            for (var e = 0; e < events.length; e++) {
                var event = events[e];
                var pattern = patterns[p];

                if (!this._triggers[event]) {
                    this._triggers[event] = [];
                }

                this._triggers[event].push({
                    pattern: pattern,
                    handler: handler,
                });

            }
        }
    }

    /* 
     * interrupts()
     * instruct your bot to listen for a pattern, and do something when that pattern is heard.
     **/
    public interrupts(patterns: string | string[], events: string | string[], handler: (bot: BotWorker, message: BotkitMessage) => Promise<boolean>) {

        if (!Array.isArray(patterns)) {
            patterns = [patterns];
        }

        if (!Array.isArray(events)) {
            events = events.split(/\s+\,\s+/);
        }

        for (var p = 0; p < patterns.length; p++) {
            for (var e = 0; e < events.length; e++) {
                var event = events[e];
                var pattern = patterns[p];

                if (!this._interrupts[event]) {
                    this._interrupts[event] = [];
                }

                this._interrupts[event].push({
                    pattern: pattern,
                    handler: handler,
                });

            }
        }
    }

    /* 
     * on()
     * instruct your bot to respond to certain event types.
     **/
    public on(events: string | string[], handler: (bot: BotWorker, event: any) => Promise<boolean>) {
        if (!Array.isArray(events)) {
            events = events.split(/\s+\,\s+/);
        }

        debug('Registering handler for: ', events);
        events.forEach((event) => {
            if (!this._events[event]) {
                this._events[event] = [];
            }
            this._events[event].push(handler);
        });
    }

     /* 
     * trigger()
     * trigger an event
     **/
    public async trigger(event: string, bot: BotWorker, message: BotkitMessage): Promise<any> {
        debug('Trigger event: ', event);
        if (this._events[event] && this._events[event].length) {
            for (var h = 0; h < this._events[event].length; h++) {
                const handler_results = await this._events[event][h].call(bot, bot, message);
                if (handler_results === false) {
                    break;
                }
            }
        }
    }

     /* 
     * spawn()
     * spawn a BotWorker to do stuff
     **/
    public spawn(config: any): Promise<BotWorker> {
   
        if (config instanceof TurnContext) {
            config = {
                // TODO: What about a dialog context here?  PROBLEMATIC!
                context: config,
                reference: TurnContext.getConversationReference(config.activity),
                activity: config.activity,
            }
         } else if (config instanceof DialogContext) {
            config = {
                dialogContext: config,
                reference: TurnContext.getConversationReference(config.context.activity),
                context: config.context,
                activity: config.context.activity
            }
         }

        const worker = new BotWorker(this, config);

        if (config && config.reference) {
            console.log('BOT REFERENCE', JSON.stringify(config.reference, null, 2));
        }

        return new Promise((resolve, reject) => {
            this.middleware.spawn.run(worker, (err, worker) => {
                if (err) {
                    console.error(err);
                    reject(err);
                } else {
                    resolve(worker);
                }
            })
        });
    }

    public loadModule(path: string): void {
        debug('Load Module:',path);
        require(path)(this);
    }

    public loadModules(path: string): void {
        fs.readdirSync(path).forEach((file) => {
            this.loadModule(path + '/' + file);
        });
    }
}<|MERGE_RESOLUTION|>--- conflicted
+++ resolved
@@ -48,9 +48,6 @@
         }[]
     } = {};
 
-<<<<<<< HEAD
-    public conversationState: ConversationState;
-=======
     private _interrupts: {
         [key: string]: { 
             pattern: string;
@@ -59,7 +56,6 @@
     } = {};
 
     private conversationState: ConversationState;
->>>>>>> 773c1db5
 
     private _deps: {};
     private _bootCompleteHandlers: { (): void }[];
@@ -253,35 +249,9 @@
             // Allow the Botbuilder middleware to fire.
             // this middleware is responsible for turning the incoming payload into a BotBuilder Activity
             // which we can then use to turn into a BotkitMessage
-<<<<<<< HEAD
-            this.adapter.processActivity(req, res, async (turnContext) => {
-
-                const dialogContext = await this.dialogSet.createContext(turnContext);
-
-                console.log('GOT DIALOG CONTEXT', JSON.stringify(dialogContext.stack, null, 2));
-
-                // Continue dialog if one is present
-                const dialog_results = await dialogContext.continueDialog();
-                if (dialog_results.status === DialogTurnStatus.empty) {
-
-                    // TODO: What do we pass in to spawn?
-                    const bot = await this.spawn(dialogContext);
-
-                    // Turn this turnContext into a botkit message.
-                    const message = {
-                        type: turnContext.activity.type,
-                        incoming_message: turnContext.activity,
-                        context: turnContext,
-                        user: turnContext.activity.from.id,
-                        text: turnContext.activity.text,
-                        channel: turnContext.activity.conversation.id,
-                        reference: TurnContext.getConversationReference(turnContext.activity),
-                    } as BotkitMessage;
-=======
             this.adapter.processActivity(req, res, this.handleTurn);
         });
     }
->>>>>>> 773c1db5
 
     public async handleTurn(turnContext): Promise<any> {
         console.log('HANDLE TURN!');
@@ -311,19 +281,10 @@
             }
         }
 
-<<<<<<< HEAD
-                // make sure changes to the state get persisted after the turn is over.
-                console.log('END OF TURN SAVE CHANGES');
-                await this.conversationState.saveChanges(turnContext);
-                
-            });
-        });
-=======
         // console.log('SAVING STATE');
         // make sure changes to the state get persisted after the turn is over.
         await this.conversationState.saveChanges(turnContext);
         
->>>>>>> 773c1db5
     }
 
     public async saveState(bot) {
