--- conflicted
+++ resolved
@@ -3,11 +3,8 @@
 const { WebexAdapter } = require('botbuilder-webex');
 const { ShowTypingMiddleware } = require('botbuilder');
 const { WebsocketAdapter } = require('botbuilder-websocket');
-<<<<<<< HEAD
 const { FacebookAdapter, FacebookEventTypeMiddleware } = require('botbuilder-facebook');
-=======
 const { HangoutsAdapter } = require('botbuilder-hangouts');
->>>>>>> f9ba2f10
 const { MongoDbStorage } = require('botbuilder-storage-mongodb');
 
 const basicAuth = require('express-basic-auth');
@@ -96,7 +93,6 @@
 
 
 // Use SlackEventMiddleware to emit events that match their original Slack event types.
-// this may BREAK waterfall dailogs which only accept ActivityTypes.Message
 // adapter.use(new SlackEventMiddleware());
 
 // Use SlackMessageType middleware to further classify messages as direct_message, direct_mention, or mention
@@ -116,16 +112,14 @@
  */
 // const adapter = new WebsocketAdapter({});
 
-<<<<<<< HEAD
-const adapter = new FacebookAdapter({
-    verify_token: process.env.FACEBOOK_VERIFY_TOKEN,
-    access_token: process.env.FACEBOOK_ACCESS_TOKEN,
-    app_secret: process.env.FACEBOOK_APP_SECRET,
-})
-
-// emit events based on the type of facebook event being received
-adapter.use(new FacebookEventTypeMiddleware());
-=======
+// const adapter = new FacebookAdapter({
+//     verify_token: process.env.FACEBOOK_VERIFY_TOKEN,
+//     access_token: process.env.FACEBOOK_ACCESS_TOKEN,
+//     app_secret: process.env.FACEBOOK_APP_SECRET,
+// })
+
+// // emit events based on the type of facebook event being received
+// adapter.use(new FacebookEventTypeMiddleware());
 
 
 const adapter = new HangoutsAdapter({
@@ -135,7 +129,6 @@
     }
 });
 
->>>>>>> f9ba2f10
 
 const controller = new Botkit({
     debug: true,
